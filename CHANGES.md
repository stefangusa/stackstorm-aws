# Changelog

## 1.3.2
<<<<<<< HEAD
- Fix aliases 'ec2_start_instance' and 'ec2_stop_instance'
=======
- Solved the bug regarding `aws_session_token` parameter for `boto3` cross account authentication in `actions.py`.
>>>>>>> 8eed677d

## 1.3.1
- Actions support multiaccount integration.

## 1.3.0
- `sqs_sensor` supports multiaccount integration.

## 1.2.3
- Support Python 3 everywhere

## 1.2.2
- Fix `sqs_sensor` to parse payload as dictionary (so that it actually works)

## 1.2.1
- Update `kwargs['user_data`] to `kwargs['UserData']` per the aws.ec2_run_instances action.

## 1.2.0
- Update `st2_user_data` to take raw data as input as an alternative to file path.

## 1.1.1

- Use non-deprecated runner name and change ``runner_type`` from ``run-remote`` to
  ``remote-shell-script``.

## 1.1.0

- Fix ``ec2_run_instances`` action so ``user_data`` parameter passed to this action takes
  precedence over user data which is specified via ``st2_user_data`` config option.

  This way user can override / provide custom user data on per action invocation basis.

- Add additional log statements under debug log level which log which boto method / function
  is called and with which arguments when ``debug`` config option is set to ``True``. This helps
  with debugging / troubleshooting various pack related issues.

## 1.0.3

- Fixed issue with create_vm and destroy_vm workflows using snake_case for CamelCase params

## 1.0.2

- Fix actions which operate with tags on AWS resources.

## 1.0.0

- Updated actions from boto to boto3 using st2packgen.py. 2244 actions were added (#35).

## 0.11.0

- Add capability for st2packgen.py to generate actions for all available services. Map stype "float"
  to "number".

## 0.10.0

- Updated action `runner_type` from `run-python` to `python-script`

## v0.9.3
* Adding aliases for ec2 actions (list/start/stop) machines

## v0.9.2

* Fix all the boto3 actions (autoscaling, etc.) so they work. Previously they didn't work because
  credentials weren't correctly passed in. #26

## v0.9.1

* Corrected incomplete error handling and validation of configuration (#22).

## v0.6.0

Fix the result format of some of the actions such as ec2_run_instances. Previously, the result was a list of lists of dicts and now the result is correctly a list of dicts.

Keep in mind that this is a breaking changes.

If you previously accessed the result of the ec2_run_instances action in the action-chain workflow like that - run_instances.result[0][0].id, you need to update it so it looks like this run_instance.result[0].id.

## v0.3.0

* Added CloudFormation, VPC, IAM, RDS, SQS, S3

## v0.2.0

* Added Route53

## v0.1.0

* Initial release

## v0.3.0

* Add aws.sqs_sensor which can monitor given sqs queue and trigger aws.sqs_new_message

## v0.4.0

* Add support for handling multiple input_queues to aws.sqs_sensor<|MERGE_RESOLUTION|>--- conflicted
+++ resolved
@@ -1,11 +1,10 @@
 # Changelog
 
+## 1.3.3
+- Fix aliases 'ec2_start_instance' and 'ec2_stop_instance'
+
 ## 1.3.2
-<<<<<<< HEAD
-- Fix aliases 'ec2_start_instance' and 'ec2_stop_instance'
-=======
 - Solved the bug regarding `aws_session_token` parameter for `boto3` cross account authentication in `actions.py`.
->>>>>>> 8eed677d
 
 ## 1.3.1
 - Actions support multiaccount integration.
