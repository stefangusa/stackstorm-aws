--- conflicted
+++ resolved
@@ -1,9 +1,5 @@
-<<<<<<< HEAD
 six
-boto
-=======
 boto
 # Note: boto3 is used by the SQS sensor
 boto3
-six
->>>>>>> 43e55a0d
+six