--- conflicted
+++ resolved
@@ -1,6 +1,3 @@
-<<<<<<< HEAD
----
-=======
 ---
 setup:
   region: ""
@@ -15,5 +12,4 @@
   path: "/my-path"
 
 sqs_sensor:
-  input_queues:
->>>>>>> 43e55a0d
+  input_queues: